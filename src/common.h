/* SPDX-License-Identifier: MIT OR GPL-3.0-only */
/* common.h
** strophe XMPP client library -- internal common structures
**
** Copyright (C) 2005-2009 Collecta, Inc.
**
**  This software is provided AS-IS with no warranty, either express or
**  implied.
**
**  This program is dual licensed under the MIT or GPLv3 licenses.
*/

/** @file
 *  Internally used functions and structures.
 */

#ifndef __LIBSTROPHE_COMMON_H__
#define __LIBSTROPHE_COMMON_H__

#include <stdio.h>
#include <stdarg.h>

#include "strophe.h"
#include "ostypes.h"
#include "sock.h"
#include "tls.h"
#include "hash.h"
#include "util.h"
#include "parser.h"
#include "snprintf.h"

/** handlers **/
#if (__STDC_VERSION__ >= 202000L)
typedef void *xmpp_void_handler;
#else
typedef int (*xmpp_void_handler)();
#endif

typedef struct _xmpp_handlist_t xmpp_handlist_t;
struct _xmpp_handlist_t {
    /* common members */
    int user_handler;
    xmpp_void_handler handler;
    void *userdata;
    int enabled; /* handlers are added disabled and enabled after the
                  * handler chain is processed to prevent stanzas from
                  * getting processed by newly added handlers */
    xmpp_handlist_t *next;

    union {
        /* timed handlers */
        struct {
            unsigned long period;
            uint64_t last_stamp;
        };
        /* id handlers */
        struct {
            char *id;
        };
        /* normal handlers */
        struct {
            char *ns;
            char *name;
            char *type;
        };
    } u;
};

/** run-time context **/

typedef enum {
    XMPP_LOOP_NOTSTARTED,
    XMPP_LOOP_RUNNING,
    XMPP_LOOP_QUIT
} xmpp_loop_status_t;

typedef struct _xmpp_connlist_t {
    xmpp_conn_t *conn;
    struct _xmpp_connlist_t *next;
} xmpp_connlist_t;

struct _xmpp_ctx_t {
    const xmpp_mem_t *mem;
    const xmpp_log_t *log;
    int verbosity;

    xmpp_rand_t *rand;
    xmpp_loop_status_t loop_status;
    xmpp_connlist_t *connlist;
    xmpp_handlist_t *timed_handlers;

    unsigned long timeout;
};

/* convenience functions for accessing the context */
void *strophe_alloc(const xmpp_ctx_t *ctx, size_t size);
void *strophe_realloc(const xmpp_ctx_t *ctx, void *p, size_t size);
char *strophe_strdup(const xmpp_ctx_t *ctx, const char *s);
char *strophe_strndup(const xmpp_ctx_t *ctx, const char *s, size_t len);
void strophe_free(const xmpp_ctx_t *ctx, void *p);
#define strophe_free_and_null(ctx, p) \
    do {                              \
        if (p) {                      \
            strophe_free(ctx, (p));   \
            (p) = NULL;               \
        }                             \
    } while (0)

/* wrappers for xmpp_log at specific levels */
void strophe_error(const xmpp_ctx_t *ctx,
                   const char *area,
                   const char *fmt,
                   ...);
void strophe_warn(const xmpp_ctx_t *ctx,
                  const char *area,
                  const char *fmt,
                  ...);
void strophe_info(const xmpp_ctx_t *ctx,
                  const char *area,
                  const char *fmt,
                  ...);
void strophe_debug(const xmpp_ctx_t *ctx,
                   const char *area,
                   const char *fmt,
                   ...);
void strophe_debug_verbose(
    int level, const xmpp_ctx_t *ctx, const char *area, const char *fmt, ...);

void strophe_log_internal(const xmpp_ctx_t *ctx,
                          xmpp_log_level_t level,
                          const char *area,
                          const char *fmt,
                          va_list ap);

#if defined(__OpenBSD__)
#define STR_MAYBE_NULL(p) (p) ? (p) : "(null)"
#else
#define STR_MAYBE_NULL(p) (p)
#endif

/** connection **/

/* opaque connection object */
typedef enum {
    XMPP_STATE_DISCONNECTED,
    XMPP_STATE_CONNECTING,
    XMPP_STATE_CONNECTED
} xmpp_conn_state_t;

typedef enum {
    XMPP_QUEUE_STROPHE = 0x1,
    XMPP_QUEUE_USER = 0x2,
    XMPP_QUEUE_SM = 0x800,
    XMPP_QUEUE_SM_STROPHE = XMPP_QUEUE_SM | XMPP_QUEUE_STROPHE,
} xmpp_send_queue_owner_t;

typedef struct _xmpp_send_queue_t xmpp_send_queue_t;
struct _xmpp_send_queue_t {
    char *data;
    size_t len;
    size_t written;
    int wip;
    xmpp_send_queue_owner_t owner;
    void *userdata;
    uint32_t sm_h;
    char *id;

    xmpp_send_queue_t *prev, *next;
};

#define UNUSED(x) ((void)(x))

#define MAX_DOMAIN_LEN 256

#define SASL_MASK_PLAIN (1 << 0)
#define SASL_MASK_DIGESTMD5 (1 << 1)
#define SASL_MASK_ANONYMOUS (1 << 2)
#define SASL_MASK_SCRAMSHA1 (1 << 3)
#define SASL_MASK_SCRAMSHA256 (1 << 4)
#define SASL_MASK_SCRAMSHA512 (1 << 5)
#define SASL_MASK_EXTERNAL (1 << 6)
#define SASL_MASK_SCRAMSHA1_PLUS (1 << 7)
#define SASL_MASK_SCRAMSHA256_PLUS (1 << 8)
#define SASL_MASK_SCRAMSHA512_PLUS (1 << 9)
#define SASL_MASK_SASL2 (1 << 10)
#define SASL_MASK_HT_SHA_256_EXPR (1 << 11)

#define SASL_MASK_SCRAM_PLUS                                 \
    (SASL_MASK_SCRAMSHA1_PLUS | SASL_MASK_SCRAMSHA256_PLUS | \
     SASL_MASK_SCRAMSHA512_PLUS)
#define SASL_MASK_SCRAM_WEAK \
    (SASL_MASK_SCRAMSHA1 | SASL_MASK_SCRAMSHA256 | SASL_MASK_SCRAMSHA512)
#define SASL_MASK_SCRAM (SASL_MASK_SCRAM_PLUS | SASL_MASK_SCRAM_WEAK)

enum {
    XMPP_PORT_CLIENT = 5222,
    XMPP_PORT_CLIENT_LEGACY_SSL = 5223,
    XMPP_PORT_COMPONENT = 5347,
};

typedef void (*xmpp_open_handler)(xmpp_conn_t *conn);

typedef struct {
    xmpp_send_queue_t *head, *tail;
} xmpp_queue_t;

struct _xmpp_sm_t {
    xmpp_ctx_t *ctx;
    int sm_support;
    int sm_enabled;
    int can_resume, resume, dont_request_resume;
    xmpp_queue_t sm_queue;
    int r_sent;
    uint32_t sm_handled_nr;
    uint32_t sm_sent_nr;
    char *id, *previd, *bound_jid;
    xmpp_stanza_t *bind;
};

struct conn_interface {
    int (*read)(struct conn_interface *intf, void *buff, size_t len);
    int (*write)(struct conn_interface *intf, const void *buff, size_t len);
    int (*flush)(struct conn_interface *intf);
    int (*pending)(struct conn_interface *intf);
    int (*get_error)(struct conn_interface *intf);
    int (*error_is_recoverable)(struct conn_interface *intf, int err);
    xmpp_conn_t *conn;
};

int conn_interface_write(struct conn_interface *intf,
                         const void *buff,
                         size_t len);
int conn_int_nop(struct conn_interface *intf);

int compression_init(xmpp_conn_t *conn);
void compression_free(xmpp_conn_t *conn);
void compression_handle_feature_children(xmpp_conn_t *conn, const char *text, void *userdata);

struct _xmpp_conn_t {
    struct conn_interface intf;

    unsigned int ref;
    xmpp_ctx_t *ctx;
    xmpp_conn_type_t type;
    int is_raw;

    xmpp_conn_state_t state;
    uint64_t timeout_stamp;
    int error;
    xmpp_stream_error_t *stream_error;

    xmpp_sock_t *xsock;
    sock_t sock;
    int ka_timeout;  /* TCP keepalive timeout */
    int ka_interval; /* TCP keepalive interval */
    int ka_count;    /* TCP keepalive count */

    tls_t *tls;
    int tls_support;
    int tls_disabled;
    int tls_mandatory;
    int tls_legacy_ssl;
    int tls_trust;
    char *tls_cafile;
    char *tls_capath;
    char *tls_client_cert;
    char *tls_client_key;
    int tls_failed;   /* set when tls fails, so we don't try again */
    int sasl_support; /* if true, field is a bitfield of supported
                         mechanisms */
    int fast_support;
    int auth_legacy_enabled;
    int secured; /* set when stream is secured with TLS */
    xmpp_certfail_handler certfail_handler;
    xmpp_password_callback password_callback;
    void *password_callback_userdata;
    struct {
        char pass[1024];
        unsigned char fname_hash[XMPP_SHA1_DIGEST_SIZE];
        size_t passlen, fnamelen;
    } password_cache;
    unsigned int password_retries;

    /* if server returns <bind/> or <session/> we must do them */
    int bind_required;
    int session_required;
    int sm_disable;
    xmpp_sm_state_t *sm_state;

    struct {
        struct xmpp_compression *state;
        int allowed, supported, dont_reset;
    } compression;

    char *lang;
    char *domain;
    char *jid;
    char *pass;
    char *fast_token;
    int fast_count;
    char *user_agent_id;
    char *user_agent_software;
    char *user_agent_device;
    char *bound_jid;
    char *stream_id;

    /* send queue and parameters */
    int blocking_send;
    int send_queue_max;
    int send_queue_len;
    int send_queue_user_len;
    xmpp_send_queue_t *send_queue_head;
    xmpp_send_queue_t *send_queue_tail;

    /* xml parser */
    int reset_parser;
    parser_t *parser;

    /* timeouts */
    unsigned int connect_timeout;

    /* event handlers */

    /* stream open handler */
    xmpp_open_handler open_handler;

    /* user handlers only get called after the stream negotiation has completed
     */
    int stream_negotiation_completed;

    /* connection events handler */
    xmpp_conn_handler conn_handler;
    void *userdata;

    /* other handlers */
    xmpp_handlist_t *timed_handlers;
    hash_t *id_handlers;
    xmpp_handlist_t *handlers;
    xmpp_sockopt_callback sockopt_cb;
    xmpp_sm_callback sm_callback;
    void *sm_callback_ctx;
<<<<<<< HEAD
    xmpp_fast_token_handler fast_token_handler;
    void *fast_token_handler_userdata;
=======
    xmpp_sm_ack_callback sm_ack_callback;
    void *sm_ack_callback_ctx;
    xmpp_sm_ack_callback sm_fail_callback;
    void *sm_fail_callback_ctx;
>>>>>>> f60571d8
};

void conn_disconnect(xmpp_conn_t *conn);
void conn_disconnect_clean(xmpp_conn_t *conn);
void conn_established(xmpp_conn_t *conn);
void conn_open_stream(xmpp_conn_t *conn);
int conn_tls_start(xmpp_conn_t *conn);
void conn_prepare_reset(xmpp_conn_t *conn, xmpp_open_handler handler);
void conn_parser_reset(xmpp_conn_t *conn);

typedef enum {
    XMPP_STANZA_UNKNOWN,
    XMPP_STANZA_TEXT,
    XMPP_STANZA_TAG
} xmpp_stanza_type_t;

struct _xmpp_stanza_t {
    int ref;
    xmpp_ctx_t *ctx;

    xmpp_stanza_type_t type;

    xmpp_stanza_t *prev;
    xmpp_stanza_t *next;
    xmpp_stanza_t *children;
    xmpp_stanza_t *parent;

    char *data;

    hash_t *attributes;
};

/* handler management */
void handler_fire_stanza(xmpp_conn_t *conn, xmpp_stanza_t *stanza);
uint64_t handler_fire_timed(xmpp_ctx_t *ctx);
void handler_reset_timed(xmpp_conn_t *conn, int user_only);
void handler_add_timed(xmpp_conn_t *conn,
                       xmpp_timed_handler handler,
                       unsigned long period,
                       void *userdata);
void handler_add_id(xmpp_conn_t *conn,
                    xmpp_handler handler,
                    const char *id,
                    void *userdata);
void handler_add(xmpp_conn_t *conn,
                 xmpp_handler handler,
                 const char *ns,
                 const char *name,
                 const char *type,
                 void *userdata);
void handler_system_delete_all(xmpp_conn_t *conn);

/* utility functions */
void trigger_sm_callback(xmpp_conn_t *conn);
void reset_sm_state(xmpp_sm_state_t *sm_state);
void disconnect_mem_error(xmpp_conn_t *conn);

/* auth functions */
void auth_handle_open(xmpp_conn_t *conn);
void auth_handle_component_open(xmpp_conn_t *conn);
void auth_handle_open_raw(xmpp_conn_t *conn);
void auth_handle_open_stub(xmpp_conn_t *conn);

/* queue functions */
void add_queue_back(xmpp_queue_t *queue, xmpp_send_queue_t *item);
xmpp_send_queue_t *peek_queue_front(xmpp_queue_t *queue);
xmpp_send_queue_t *pop_queue_front(xmpp_queue_t *queue);
char *queue_element_free(xmpp_ctx_t *ctx, xmpp_send_queue_t *e);

/* send functions */
void send_raw(xmpp_conn_t *conn,
              const char *data,
              size_t len,
              xmpp_send_queue_owner_t owner,
              void *userdata);
/* this is a bit special as it will always mark the sent string as
 * owned by libstrophe
 */
void send_raw_string(xmpp_conn_t *conn, const char *fmt, ...);
void send_stanza(xmpp_conn_t *conn,
                 xmpp_stanza_t *stanza,
                 xmpp_send_queue_owner_t owner);

#endif /* __LIBSTROPHE_COMMON_H__ */<|MERGE_RESOLUTION|>--- conflicted
+++ resolved
@@ -339,15 +339,12 @@
     xmpp_sockopt_callback sockopt_cb;
     xmpp_sm_callback sm_callback;
     void *sm_callback_ctx;
-<<<<<<< HEAD
     xmpp_fast_token_handler fast_token_handler;
     void *fast_token_handler_userdata;
-=======
     xmpp_sm_ack_callback sm_ack_callback;
     void *sm_ack_callback_ctx;
     xmpp_sm_ack_callback sm_fail_callback;
     void *sm_fail_callback_ctx;
->>>>>>> f60571d8
 };
 
 void conn_disconnect(xmpp_conn_t *conn);
